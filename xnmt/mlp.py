import dynet as dy

from xnmt.persistence import serializable_init, Serializable, Ref, bare
import xnmt.param_init as pi
import xnmt.linear

class MLP(Serializable):
  """
  Multi-layer perceptron.

  Args:
    input_dim (int): input dimension
    hidden_dim (int): hidden dimension
    output_dim (int): output dimension; if ``yaml_path`` contains 'decoder', this argument will be ignored (and set via ``vocab_size``/``vocab``/``trg_reader`` instead)
    param_init_hidden (ParamInitializer): how to initialize hidden weight matrices
    bias_init_hidden (ParamInitializer): how to initialize hidden bias vectors
    param_init_output (ParamInitializer): how to initialize output weight matrices
    bias_init_output (ParamInitializer): how to initialize output bias vectors
    activation (str): One of ``tanh``, ``relu``, ``sigmoid``, ``elu``, ``selu`` or ``asinh``. Defaults to ``tanh``
    output_projector:
    yaml_path (str):
    vocab_size (int): vocab size or None; if not None and ``yaml_path`` contains 'decoder', this will overwrite ``output_dim``
    vocab (Vocab): vocab or None; if not None and ``yaml_path`` contains 'decoder', this will overwrite ``output_dim``
    trg_reader (InputReader): Model's trg_reader, if exists and unambiguous; if not None and ``yaml_path`` contains 'decoder', this will overwrite ``output_dim``
    decoder_rnn_dim (int): dimension of a decoder RNN that feeds into this MLP; if ``yaml_path`` contains 'decoder', this will be added to ``input_dim``
  """
  yaml_tag = '!MLP'

  @serializable_init
  def __init__(self,
               input_dim=Ref("exp_global.default_layer_dim"),
               hidden_dim=Ref("exp_global.default_layer_dim"),
               output_dim=Ref("exp_global.default_layer_dim", default=None),
<<<<<<< HEAD
               param_init_hidden=Ref("exp_global.param_init", default=bare(pi.GlorotInitializer)),
               bias_init_hidden=Ref("exp_global.bias_init", default=bare(pi.ZeroInitializer)),
               param_init_output=Ref("exp_global.param_init", default=bare(pi.GlorotInitializer)),
               bias_init_output=Ref("exp_global.bias_init", default=bare(pi.ZeroInitializer)),
=======
               param_init_hidden=Ref("exp_global.param_init", default=bare(GlorotInitializer)),
               bias_init_hidden=Ref("exp_global.bias_init", default=bare(ZeroInitializer)),
               param_init_output=Ref("exp_global.param_init", default=bare(GlorotInitializer)),
               bias_init_output=Ref("exp_global.bias_init", default=bare(ZeroInitializer)),
               activation='tanh',
>>>>>>> 4cb5f8bf
               hidden_layer=None,
               output_projector=None,
               yaml_path=None,
               vocab_size=None,
               vocab=None,
               trg_reader=Ref("model.trg_reader", default=None),
               decoder_rnn_dim=Ref("exp_global.default_layer_dim", default=None)):
    self.input_dim = input_dim
    self.hidden_dim = hidden_dim
    self.output_dim = output_dim
    if yaml_path is not None and "decoder" in yaml_path:
      self.input_dim += decoder_rnn_dim
      self.output_dim = self.choose_vocab_size(vocab_size, vocab, trg_reader)
      self.save_processed_arg("vocab_size", self.output_dim)

    self.hidden_layer = self.add_serializable_component("hidden_layer", hidden_layer,
                                                        lambda: xnmt.linear.Linear(input_dim=self.input_dim,
                                                                                   output_dim=self.hidden_dim,
                                                                                   param_init=param_init_hidden,
                                                                                   bias_init=bias_init_hidden))
    if activation == 'tanh':
      self.activation = dy.tanh
    elif activation == 'relu':
      self.activation = dy.rectify
    elif activation == 'sigmoid':
      self.activation = dy.sigmoid
    elif activation == 'elu':
      self.activation = dy.elu
    elif activation == 'selu':
      self.activation = dy.selu
    elif activation == 'asinh':
      self.activation = dy.asinh
    else:
      raise ValueError('Unknown activation %s' % activation)

    self.output_projector = self.add_serializable_component("output_projector", output_projector,
                                                            lambda: output_projector or xnmt.linear.Linear(
                                                              input_dim=self.hidden_dim, output_dim=self.output_dim,
                                                              param_init=param_init_output, bias_init=bias_init_output))

  def __call__(self, input_expr):
    return self.output_projector(self.activation(self.hidden_layer(input_expr)))

  def choose_vocab_size(self, vocab_size, vocab, trg_reader):
    """Choose the vocab size for the embedder basd on the passed arguments

    This is done in order of priority of vocab_size, vocab, model+yaml_path

    Args:
      vocab_size (int): vocab size or None
      vocab (Vocab): vocab or None
      trg_reader (InputReader): Model's trg_reader, if exists and unambiguous.

    Returns:
      int: chosen vocab size
    """
    if vocab_size is not None:
      return vocab_size
    elif vocab is not None:
      return len(vocab)
    elif trg_reader is None or trg_reader.vocab is None:
      raise ValueError("Could not determine MLP's output size. Please set its vocab_size or vocab member explicitly, or specify the vocabulary of trg_reader ahead of time.")
    else:
      return len(trg_reader.vocab)
<|MERGE_RESOLUTION|>--- conflicted
+++ resolved
@@ -31,18 +31,11 @@
                input_dim=Ref("exp_global.default_layer_dim"),
                hidden_dim=Ref("exp_global.default_layer_dim"),
                output_dim=Ref("exp_global.default_layer_dim", default=None),
-<<<<<<< HEAD
                param_init_hidden=Ref("exp_global.param_init", default=bare(pi.GlorotInitializer)),
                bias_init_hidden=Ref("exp_global.bias_init", default=bare(pi.ZeroInitializer)),
                param_init_output=Ref("exp_global.param_init", default=bare(pi.GlorotInitializer)),
                bias_init_output=Ref("exp_global.bias_init", default=bare(pi.ZeroInitializer)),
-=======
-               param_init_hidden=Ref("exp_global.param_init", default=bare(GlorotInitializer)),
-               bias_init_hidden=Ref("exp_global.bias_init", default=bare(ZeroInitializer)),
-               param_init_output=Ref("exp_global.param_init", default=bare(GlorotInitializer)),
-               bias_init_output=Ref("exp_global.bias_init", default=bare(ZeroInitializer)),
                activation='tanh',
->>>>>>> 4cb5f8bf
                hidden_layer=None,
                output_projector=None,
                yaml_path=None,
